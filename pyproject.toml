[project]
name = "amazon-orders"
dynamic = ["version"]
description = "A CLI and library for interacting with Amazon order history."
readme = "README.md"
license = { file = "LICENSE" }
maintainers = [{ name = "Alex Laird", email = "contact@alexlaird.com" }]
requires-python = ">=3.8"
dependencies = [
    "click>=7.1",
    "requests>=2.23",
    "amazoncaptcha>=0.4",
    "beautifulsoup4>=4.8",
    "PyYAML>=5.1"
]
classifiers = [
    "Development Status :: 5 - Production/Stable",
    "Environment :: Console",
    "Environment :: Web Environment",
    "Intended Audience :: Developers",
    "License :: OSI Approved :: MIT License",
    "Operating System :: OS Independent",
    "Programming Language :: Python :: 3",
    "Programming Language :: Python :: 3.8",
    "Programming Language :: Python :: 3.9",
    "Programming Language :: Python :: 3.10",
    "Programming Language :: Python :: 3.11",
    "Programming Language :: Python :: 3.12",
    "Topic :: Software Development :: Libraries :: Python Modules",
]

[project.optional-dependencies]
dev = [
    "pytest",
    "parameterized",
    "coverage[toml]",
    "flake8",
    "flake8-pyproject",
    "freezegun",
    "pep8-naming",
    "responses",
    "flask",
    "twilio",
    "pyngrok"
]
docs = [
    "Sphinx",
    "sphinx-notfound-page",
    "sphinx_autodoc_typehints",
    "mypy",
    "types-requests",
    "types-beautifulsoup4",
    "types-Pillow",
    "types-PyYAML",
]

[project.scripts]
amazon-orders = "amazonorders.cli:amazon_orders_cli"

[project.urls]
Changelog = "https://github.com/alexdlaird/amazon-orders/blob/main/CHANGELOG.md"
Documentation = "https://amazon-orders.readthedocs.io"
Sponsor = "https://github.com/sponsors/alexdlaird"
"Source Code" = "https://github.com/alexdlaird/amazon-orders"

[tool.setuptools]
package-dir = { amazonorders = "amazonorders" }

[tool.setuptools.dynamic]
version = { attr = "amazonorders.__version__" }

[tool.coverage.run]
omit = [
    "venv/**",
    "scripts/**",
    "*/tests/**"
]

[tool.coverage.report]
precision = 2
exclude_lines = [
    "if TYPE_CHECKING:",
    "pragma: no cover",
    "def __repr__",
    "if self.debug",
    "if settings.DEBUG",
    "raise AssertionError",
    "raise NotImplementedError",
    "if 0:",
    "if __name__ == .__main__.:",
]

[tool.coverage.xml]
output = "build/coverage/coverage.xml"

[tool.coverage.html]
title = "Coverage Report"
directory = "build/coverage"

[tool.flake8]
max-line-length = 119
statistics = true
exclude = "scripts/*,docs/*,venv/*,build/*,dist/*,.egg-info/*,.mypy_cache/*"

<<<<<<< HEAD
[tool.mypy]
python_version = "3.8"

[[tool.mypy.overrides]]
module = [
    "amazoncaptcha.*",
]
=======
[[tool.mypy.overrides]]
module = "amazoncaptcha.*"
>>>>>>> 0570c707
ignore_missing_imports = true<|MERGE_RESOLUTION|>--- conflicted
+++ resolved
@@ -102,16 +102,6 @@
 statistics = true
 exclude = "scripts/*,docs/*,venv/*,build/*,dist/*,.egg-info/*,.mypy_cache/*"
 
-<<<<<<< HEAD
-[tool.mypy]
-python_version = "3.8"
-
-[[tool.mypy.overrides]]
-module = [
-    "amazoncaptcha.*",
-]
-=======
 [[tool.mypy.overrides]]
 module = "amazoncaptcha.*"
->>>>>>> 0570c707
 ignore_missing_imports = true