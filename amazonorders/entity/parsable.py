--- conflicted
+++ resolved
@@ -2,13 +2,9 @@
 __license__ = "MIT"
 
 import logging
-<<<<<<< HEAD
 import re
-from datetime import datetime, date
-=======
 from datetime import date
->>>>>>> 4b40a9b7
-from typing import Any, Callable, Optional, Type, Union, Dict
+from typing import Any, Callable, Dict, Optional, Type, Union
 
 from bs4 import Tag
 from dateutil import parser
@@ -133,13 +129,8 @@
             if value:
                 break
 
-<<<<<<< HEAD
-        if not value and required:
+        if value is None and required:
             raise AmazonOrdersEntityError(
-=======
-        if value is None and required:
-            raise AmazonOrderEntityError(
->>>>>>> 4b40a9b7
                 "When building {name}, field for selector `{selector}` was None, but this is not allowed.".format(
                     name=self.__class__.__name__, selector=selector))
 
