--- conflicted
+++ resolved
@@ -2,11 +2,7 @@
 __license__ = "MIT"
 
 import importlib
-<<<<<<< HEAD
-from typing import List, Optional, Union
-=======
 from typing import List, Union, Optional, Callable
->>>>>>> 0570c707
 
 from bs4 import Tag
 
@@ -85,11 +81,7 @@
     return rv
 
 
-<<<<<<< HEAD
-def load_class(package: List, clazz: str):
-=======
 def load_class(package: List, clazz: str) -> Callable:
->>>>>>> 0570c707
     """
     Import the given class from the given package, and return it.
 
