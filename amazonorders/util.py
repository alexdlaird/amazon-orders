--- conflicted
+++ resolved
@@ -2,11 +2,7 @@
 __license__ = "MIT"
 
 import importlib
-<<<<<<< HEAD
-from typing import List, Optional, Union
-=======
 from typing import List, Union, Optional
->>>>>>> 517f8303
 
 from bs4 import Tag
 
@@ -32,19 +28,23 @@
 
     return []
 
+<< << << < HEAD
 
-<<<<<<< HEAD
+
 def select_one(parsed: Tag, selector: Union[List[str], str]) -> Optional[Tag]:
-=======
-def select_one(parsed: Tag,
-               selector: Union[List[str], str]) -> Optional[Tag]:
->>>>>>> 517f8303
+    == == == =
+
+    def select_one(parsed: Tag,
+                   selector: Union[List[str], str]) -> Optional[Tag]:
+
+        >> >> >> > main
+
     """
     This is a helper function that extends BeautifulSoup's `select_one() <https://www.crummy.com/software/
     BeautifulSoup/bs4/doc/#css-selectors-through-the-css-property>`_ method to allow for multiple selectors.
     The ``selector`` can be either a ``str`` or a ``list``. If a ``list`` is given, each selector in the list will be
     tried until one is found to return a populated ``Tag``, and that value will be returned.
-
+    
     :param parsed: The ``Tag`` from which to attempt selection.
     :param selector: The CSS selector(s) for the field.
     :return: The selection tag.
@@ -60,45 +60,43 @@
 
     return None
 
+    def to_type(value: str) -> Union[int, float, bool, str, None]:
+        """
+        Attempt to convert ``value`` to its primitive type of ``int``, ``float``, or ``bool``.
 
-def to_type(value: str) -> Union[int, float, bool, str, None]:
-    """
-    Attempt to convert ``value`` to its primitive type of ``int``, ``float``, or ``bool``.
+        If ``value`` is an empty string, ``None`` will be returned.
 
-    If ``value`` is an empty string, ``None`` will be returned.
+        :param value: The value to convert.
+        :return: The converted value.
+        """
+        if not value or value == "":
+            return None
 
-    :param value: The value to convert.
-    :return: The converted value.
-    """
-    if not value or value == "":
-        return None
+        rv: Union[int, float, bool, str] = value
 
-    rv: Union[int, float, bool, str] = value
+        try:
+            rv = int(rv)
+        except ValueError:
+            try:
+                rv = float(rv)
+            except ValueError:
+                pass
 
-    try:
-        rv = int(rv)
-    except ValueError:
-        try:
-            rv = float(rv)
-        except ValueError:
-            pass
+        if isinstance(rv, str):
+            if rv.lower() == "true":
+                rv = True
+            elif rv.lower() == "false":
+                rv = False
 
-    if isinstance(rv, str):
-        if rv.lower() == "true":
-            rv = True
-        elif rv.lower() == "false":
-            rv = False
+        return rv
 
-    return rv
+    def load_class(package: List, clazz: str):
+        """
+        Import the given class from the given package, and return it.
 
-
-def load_class(package: List, clazz: str):
-    """
-    Import the given class from the given package, and return it.
-
-    :param package: The package.
-    :param clazz: The class to import.
-    :return: The return class.
-    """
-    constants_mod = importlib.import_module(".".join(package))
-    return getattr(constants_mod, clazz)+        :param package: The package.
+        :param clazz: The class to import.
+        :return: The return class.
+        """
+        constants_mod = importlib.import_module(".".join(package))
+        return getattr(constants_mod, clazz)