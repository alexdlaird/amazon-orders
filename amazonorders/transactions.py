__copyright__ = "Copyright (c) 2024-2025 Alex Laird"
__license__ = "MIT"

import datetime
import logging
from typing import Dict, List, Optional, Tuple

from bs4 import Tag
from dateutil import parser

from amazonorders import util
from amazonorders.conf import AmazonOrdersConfig
from amazonorders.entity.transaction import Transaction
from amazonorders.exception import AmazonOrdersError
from amazonorders.session import AmazonSession

logger = logging.getLogger(__name__)


def _parse_transaction_form_tag(form_tag: Tag,
                                config: AmazonOrdersConfig) \
        -> Tuple[List[Transaction], Optional[str], Optional[Dict[str, str]]]:
    transactions = []
    date_container_tags = util.select(form_tag, config.selectors.TRANSACTION_DATE_CONTAINERS_SELECTOR)
    for date_container_tag in date_container_tags:
        date_tag = util.select_one(date_container_tag, config.selectors.FIELD_TRANSACTION_COMPLETED_DATE_SELECTOR)
        if not date_tag:
            logger.warning("Could not find date tag in Transaction form.")
            continue

        date_str = date_tag.text
        date = parser.parse(date_str).date()

        transactions_container_tag = date_container_tag.find_next_sibling(
            config.selectors.TRANSACTIONS_CONTAINER_SELECTOR)
        if not isinstance(transactions_container_tag, Tag):
            logger.warning("Could not find transactions container tag in Transaction form.")
            continue

        transaction_tags = util.select(transactions_container_tag, config.selectors.TRANSACTIONS_SELECTOR)
        for transaction_tag in transaction_tags:
            transaction = Transaction(transaction_tag, config, date)
            transactions.append(transaction)

    form_state_input = util.select_one(form_tag, config.selectors.TRANSACTIONS_NEXT_PAGE_INPUT_STATE_SELECTOR)
    form_ie_input = util.select_one(form_tag, config.selectors.TRANSACTIONS_NEXT_PAGE_INPUT_IE_SELECTOR)
    next_page_input = util.select_one(form_tag, config.selectors.TRANSACTIONS_NEXT_PAGE_INPUT_SELECTOR)
    if not next_page_input or not form_state_input or not form_ie_input:
        return transactions, None, None

    next_page_post_url = str(form_tag["action"])
    next_page_post_data = {
        "ppw-widgetState": str(form_state_input["value"]),
        "ie": str(form_ie_input["value"]),
        str(next_page_input["name"]): "",
    }

    return transactions, next_page_post_url, next_page_post_data


class AmazonTransactions:
    """
    Using an authenticated :class:`~amazonorders.session.AmazonSession`, can be used to query Amazon
    for Transaction details and history.
    """

    def __init__(self,
                 amazon_session: AmazonSession,
                 debug: Optional[bool] = None,
                 config: Optional[AmazonOrdersConfig] = None) -> None:
        if not debug:
            debug = amazon_session.debug
        if not config:
            config = amazon_session.config

        #: The AmazonSession to use for requests.
        self.amazon_session: AmazonSession = amazon_session
        #: The AmazonOrdersConfig to use.
        self.config: AmazonOrdersConfig = config

        #: Set logger ``DEBUG`` and send output to ``stderr``.
        self.debug: bool = debug
        if self.debug:
            logger.setLevel(logging.DEBUG)

    def get_transactions(self,
                         days: int = 365) -> List[Transaction]:
        """
        Get Amazon transaction history for a given number of days.

        :param days: The number of days worth of transactions to get.
        :return: A list of the requested Transactions.
        """
        if not self.amazon_session.is_authenticated:
            raise AmazonOrdersError("Call AmazonSession.login() to authenticate first.")

        min_date = datetime.date.today() - datetime.timedelta(days=days)

        transaction_page_response = self.amazon_session.get(self.config.constants.TRANSACTION_HISTORY_URL)
        if not transaction_page_response.parsed:
            raise AmazonOrdersError(
<<<<<<< HEAD
                f"Could not get next transaction history page {self.config.constants.TRANSACTION_HISTORY_URL}.")
=======
                f"Could not process transaction history page {self.config.constants.TRANSACTION_HISTORY_URL}.")
>>>>>>> fc41f2f2

        form_tag = util.select_one(transaction_page_response.parsed,
                                   self.config.selectors.TRANSACTION_HISTORY_FORM_SELECTOR)

        transactions: List[Transaction] = []
        while form_tag:
            loaded_transactions, next_page_post_url, next_page_post_data = (
                _parse_transaction_form_tag(form_tag, self.config)
            )
            for transaction in loaded_transactions:
                if transaction.completed_date >= min_date:
                    transactions.append(transaction)
                else:
                    return transactions

            if next_page_post_url is None:
                return transactions

            transaction_page_response = self.amazon_session.post(next_page_post_url, data=next_page_post_data)
            if not transaction_page_response.parsed:
<<<<<<< HEAD
                raise AmazonOrdersError(f"Could not get next transaction history page {next_page_post_url}.")
=======
                raise AmazonOrdersError(f"Could not process next transaction history page {next_page_post_url}.")
>>>>>>> fc41f2f2

            form_tag = util.select_one(transaction_page_response.parsed,
                                       self.config.selectors.TRANSACTION_HISTORY_FORM_SELECTOR)

        return transactions<|MERGE_RESOLUTION|>--- conflicted
+++ resolved
@@ -99,11 +99,7 @@
         transaction_page_response = self.amazon_session.get(self.config.constants.TRANSACTION_HISTORY_URL)
         if not transaction_page_response.parsed:
             raise AmazonOrdersError(
-<<<<<<< HEAD
-                f"Could not get next transaction history page {self.config.constants.TRANSACTION_HISTORY_URL}.")
-=======
                 f"Could not process transaction history page {self.config.constants.TRANSACTION_HISTORY_URL}.")
->>>>>>> fc41f2f2
 
         form_tag = util.select_one(transaction_page_response.parsed,
                                    self.config.selectors.TRANSACTION_HISTORY_FORM_SELECTOR)
@@ -124,11 +120,7 @@
 
             transaction_page_response = self.amazon_session.post(next_page_post_url, data=next_page_post_data)
             if not transaction_page_response.parsed:
-<<<<<<< HEAD
-                raise AmazonOrdersError(f"Could not get next transaction history page {next_page_post_url}.")
-=======
                 raise AmazonOrdersError(f"Could not process next transaction history page {next_page_post_url}.")
->>>>>>> fc41f2f2
 
             form_tag = util.select_one(transaction_page_response.parsed,
                                        self.config.selectors.TRANSACTION_HISTORY_FORM_SELECTOR)
