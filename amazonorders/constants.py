--- conflicted
+++ resolved
@@ -70,16 +70,11 @@
         "Sec-Fetch-User": "?1",
         "Viewport-Width": "1393",
         "User-Agent": "Mozilla/5.0 (Macintosh; Intel Mac OS X 10_15_7) AppleWebKit/537.36 (KHTML, like Gecko) "
-<<<<<<< HEAD
         "Chrome/120.0.0.0 Safari/537.36",
-    }
-=======
-                      "Chrome/120.0.0.0 Safari/537.36",
     }
 
     ##########################################################################
     # Formats
     ##########################################################################
 
-    VALID_DATE_FORMATS = ["%b %d, %Y", "%B %d, %Y"]
->>>>>>> 1674c6e8
+    VALID_DATE_FORMATS = ["%b %d, %Y", "%B %d, %Y"]