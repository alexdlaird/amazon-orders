--- conflicted
+++ resolved
@@ -23,10 +23,6 @@
     def __init__(self,
                  config_path: Optional[str] = None,
                  data: Optional[Dict[str, Any]] = None) -> None:
-<<<<<<< HEAD
-
-=======
->>>>>>> 0570c707
         #: The path to use for the config file.
         self.config_path: str = os.path.join(DEFAULT_CONFIG_DIR, "config.yml") if config_path is None else config_path
 
@@ -65,18 +61,12 @@
         constants_class_split = self.constants_class.split(".")
         selectors_class_split = self.selectors_class.split(".")
         order_class_split = self.order_class.split(".")
-<<<<<<< HEAD
-=======
         shipment_class_split = self.shipment_class.split(".")
->>>>>>> 0570c707
 
         self.constants = util.load_class(constants_class_split[:-1], constants_class_split[-1])()
         self.selectors = util.load_class(selectors_class_split[:-1], selectors_class_split[-1])()
         self.order_cls = util.load_class(order_class_split[:-1], order_class_split[-1])
-<<<<<<< HEAD
-=======
         self.shipment_cls = util.load_class(shipment_class_split[:-1], shipment_class_split[-1])
->>>>>>> 0570c707
 
     def __getattr__(self,
                     key: str) -> Any:
