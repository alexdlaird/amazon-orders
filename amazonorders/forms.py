--- conflicted
+++ resolved
@@ -6,9 +6,9 @@
 from typing import Any, Dict, Optional, TYPE_CHECKING
 from urllib.parse import urlparse
 
+from PIL import Image
 from amazoncaptcha import AmazonCaptcha
 from bs4 import Tag
-from PIL import Image
 
 from amazonorders import util
 from amazonorders.conf import AmazonOrdersConfig
@@ -90,25 +90,10 @@
         """
         Submit the populated ``<form>``.
         """
-<<<<<<< HEAD
-        if not self.form:
-            raise AmazonOrdersError(
-                "Call AuthForm.select_form() first."
-            )  # pragma: no cover
-        elif not self.amazon_session:
-            raise AmazonOrdersError(
-                "Call AuthForm.select_form() first."
-            )  # pragma: no cover
-        elif not self.data:
-            raise AmazonOrdersError(
-                "Call AuthForm.fill_form() first."
-            )  # pragma: no cover
-=======
         if not self.amazon_session or not self.form or not self.data:
             raise AmazonOrdersError(
                 "Call AuthForm.select_form() first."
             )  # pragma: no cover
->>>>>>> 0570c707
 
         method = str(self.form.get("method", "GET")).upper()
         action = self._get_form_action()
@@ -151,15 +136,7 @@
         return captcha_response
 
     def _get_form_action(self) -> str:
-<<<<<<< HEAD
-        if not self.amazon_session:
-            raise AmazonOrdersError(
-                "Call AuthForm.select_form() first."
-            )  # pragma: no cover
-        elif not self.form:
-=======
         if not self.amazon_session or not self.form:
->>>>>>> 0570c707
             raise AmazonOrdersError(
                 "Call AuthForm.select_form() first."
             )  # pragma: no cover
@@ -217,14 +194,10 @@
         if not additional_attrs:
             additional_attrs = {}
         super().fill_form()
-<<<<<<< HEAD
-        assert self.data is not None
-=======
         if not self.data:
             raise AmazonOrdersError(
                 "AuthForm did not populate. Check if Amazon changed the expected HTML."
             )  # pragma: no cover
->>>>>>> 0570c707
 
         additional_attrs.update({self.solution_attr_key: self.amazon_session.username,
                                  "password": self.amazon_session.password,
@@ -253,15 +226,7 @@
 
     def fill_form(self,
                   additional_attrs: Optional[Dict[str, Any]] = None) -> None:
-<<<<<<< HEAD
-        if not self.form:
-            raise AmazonOrdersError(
-                "Call AuthForm.select_form() first."
-            )  # pragma: no cover
-        elif not self.amazon_session:
-=======
         if not self.amazon_session or not self.form:
->>>>>>> 0570c707
             raise AmazonOrdersError(
                 "Call AuthForm.select_form() first."
             )  # pragma: no cover
@@ -269,14 +234,10 @@
         if not additional_attrs:
             additional_attrs = {}
         super().fill_form()
-<<<<<<< HEAD
-        assert self.data is not None
-=======
         if not self.data:
             raise AmazonOrdersError(
                 "AuthForm did not populate. Check if Amazon changed the expected HTML."
             )  # pragma: no cover
->>>>>>> 0570c707
 
         contexts = util.select(self.form, self.config.selectors.MFA_DEVICE_SELECT_INPUT_SELECTOR)
         i = 0
@@ -318,15 +279,11 @@
         if not additional_attrs:
             additional_attrs = {}
         super().fill_form()
-<<<<<<< HEAD
-        assert self.data is not None
-=======
         if not self.data:
             raise AmazonOrdersError(
                 "AuthForm did not populate, but it's required. "
                 "Check if Amazon changed the expected HTML."
             )  # pragma: no cover
->>>>>>> 0570c707
 
         otp = self.amazon_session.io.prompt("Enter the one-time passcode sent to your device")
         self.amazon_session.io.echo("")
@@ -361,16 +318,6 @@
         if not additional_attrs:
             additional_attrs = {}
         super().fill_form(additional_attrs)
-<<<<<<< HEAD
-        assert self.data is not None
-
-        # TODO: eliminate the use of find_parent() here
-        form_parent = self.form.find_parent()
-        assert form_parent is not None
-
-        img_tag = form_parent.select_one("img")
-        assert img_tag is not None
-=======
         if not self.data:
             raise AmazonOrdersError(
                 "AuthForm did not populate. Check if Amazon changed the expected HTML."
@@ -390,7 +337,6 @@
                 "AuthForm <img> tag not found, but it's required. "
                 "Check if Amazon changed the expected HTML."
             )  # pragma: no cover
->>>>>>> 0570c707
 
         img_url = str(img_tag["src"])
 
