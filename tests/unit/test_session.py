__copyright__ = "Copyright (c) 2024-2025 Alex Laird"
__license__ = "MIT"

import os
import sys
import unittest
from unittest.mock import patch

import responses
from responses.matchers import query_string_matcher, urlencoded_params_matcher

from amazonorders.exception import AmazonOrdersAuthError
from amazonorders.session import AmazonSession
from tests.unittestcase import UnitTestCase


class TestSession(UnitTestCase):
    def setUp(self):
        super().setUp()

        self.amazon_session = AmazonSession("some-username@gmail.com",
                                            "some-password",
                                            config=self.test_config)

    @responses.activate
    def test_login(self):
        # GIVEN
        self.given_login_responses_success()

        # WHEN
        self.amazon_session.login()

        # THEN
        self.assertTrue(self.amazon_session.is_authenticated)
        self.assert_login_responses_success()

    @responses.activate
    def test_login_claim(self):
        # GIVEN
        self.given_login_claim_responses_success()

        # WHEN
        self.amazon_session.login()

        # THEN
        self.assertTrue(self.amazon_session.is_authenticated)
        self.assert_login_responses_success()

    @responses.activate
    def test_logout(self):
        # GIVEN
        signout_response = self.given_logout_response_success()
        self.amazon_session.is_authenticated = True
        old_session = self.amazon_session.session

        # WHEN
        self.amazon_session.logout()

        # THEN
        self.assertFalse(self.amazon_session.is_authenticated)
        self.assertNotEqual(old_session, self.amazon_session.session)
        self.assertEqual(1, signout_response.call_count)

    @responses.activate
    def test_login_claim_invalid_username(self):
        # GIVEN
        with open(os.path.join(self.RESOURCES_DIR, "auth", "signin-claim-username.html"), "r", encoding="utf-8") as f:
            resp1 = responses.add(
                responses.GET,
                self.test_config.constants.SIGN_IN_URL,
                body=f.read(),
                status=200,
            )
        with open(os.path.join(self.RESOURCES_DIR, "auth", "post-signin-intent.html"), "r",
                  encoding="utf-8") as f:
            resp2 = responses.add(
                responses.POST,
                self.test_config.constants.SIGN_IN_CLAIM_URL,
                body=f.read(),
                status=200,
            )

        # WHEN
        with self.assertRaises(AmazonOrdersAuthError) as cm:
            self.amazon_session.login()

        # THEN
        self.assertFalse(self.amazon_session.is_authenticated)
        self.assertIn("Error from Amazon: Looks like you're new to Amazon", str(cm.exception))
        self.assertEqual(1, resp1.call_count)
        self.assertEqual(1, resp2.call_count)

    @responses.activate
    def test_login_invalid_username(self):
        # GIVEN
        with open(os.path.join(self.RESOURCES_DIR, "auth", "signin.html"), "r", encoding="utf-8") as f:
            resp1 = responses.add(
                responses.GET,
                self.test_config.constants.SIGN_IN_URL,
                body=f.read(),
                status=200,
            )
        with open(os.path.join(self.RESOURCES_DIR, "auth", "post-signin-invalid-email.html"), "r",
                  encoding="utf-8") as f:
            resp2 = responses.add(
                responses.POST,
                self.test_config.constants.SIGN_IN_URL,
                body=f.read(),
                status=200,
            )

        # WHEN
        with self.assertRaises(AmazonOrdersAuthError) as cm:
            self.amazon_session.login()

        # THEN
        self.assertFalse(self.amazon_session.is_authenticated)
        self.assertIn("Error from Amazon: There was a problem. We cannot find an account with that "
                      "email address.", str(cm.exception))
        self.assertEqual(1, resp1.call_count)
        self.assertEqual(1, resp2.call_count)

    @responses.activate
    def test_login_invalid_password(self):
        # GIVEN
        with open(os.path.join(self.RESOURCES_DIR, "auth", "signin.html"), "r", encoding="utf-8") as f:
            resp1 = responses.add(
                responses.GET,
                self.test_config.constants.SIGN_IN_URL,
                body=f.read(),
                status=200,
            )
        with open(os.path.join(self.RESOURCES_DIR, "auth", "post-signin-invalid-password.html"), "r",
                  encoding="utf-8") as f:
            resp2 = responses.add(
                responses.POST,
                self.test_config.constants.SIGN_IN_URL,
                body=f.read(),
                status=200,
            )

        # WHEN
        with self.assertRaises(AmazonOrdersAuthError) as cm:
            self.amazon_session.login()

        # THEN
        self.assertFalse(self.amazon_session.is_authenticated)
        self.assertEqual("Error from Amazon: There was a problem. Your password is incorrect.", str(cm.exception))
        self.assertEqual(1, resp1.call_count)
        self.assertEqual(1, resp2.call_count)

    @responses.activate
    @patch("builtins.input")
    def test_mfa(self, input_mock):
        # GIVEN
        with open(os.path.join(self.RESOURCES_DIR, "auth", "signin.html"), "r", encoding="utf-8") as f:
            resp1 = responses.add(
                responses.GET,
                self.test_config.constants.SIGN_IN_URL,
                body=f.read(),
                status=200,
            )
        with open(os.path.join(self.RESOURCES_DIR, "auth", "post-signin-mfa.html"), "r", encoding="utf-8") as f:
            resp2 = responses.add(
                responses.POST,
                self.test_config.constants.SIGN_IN_URL,
                body=f.read(),
                status=200,
            )
        with open(os.path.join(self.RESOURCES_DIR, "orders", "order-history-2018-0.html"), "r", encoding="utf-8") as f:
            resp3 = responses.add(
                responses.POST,
                self.test_config.constants.SIGN_IN_URL,
                body=f.read(),
                status=200,
            )

        # WHEN
        self.amazon_session.login()

        # THEN
        self.assertTrue(self.amazon_session.is_authenticated)
        self.assertEqual(1, input_mock.call_count)
        self.assertEqual(1, resp1.call_count)
        self.assertEqual(1, resp2.call_count)
        self.assertEqual(1, resp3.call_count)

    @responses.activate
    @patch("builtins.input")
    def test_new_otp(self, input_mock):
        # GIVEN
        with open(os.path.join(self.RESOURCES_DIR, "auth", "signin.html"), "r", encoding="utf-8") as f:
            resp1 = responses.add(
                responses.GET,
                self.test_config.constants.SIGN_IN_URL,
                body=f.read(),
                status=200,
            )
        with open(os.path.join(self.RESOURCES_DIR, "auth", "post-signin-new-otp.html"), "r", encoding="utf-8") as f:
            resp2 = responses.add(
                responses.POST,
                self.test_config.constants.SIGN_IN_URL,
                body=f.read(),
                status=200,
            )
        with open(os.path.join(self.RESOURCES_DIR, "auth", "post-signin-mfa.html"), "r", encoding="utf-8") as f:
            resp3 = responses.add(
                responses.POST,
                self.test_config.constants.SIGN_IN_URL,
                body=f.read(),
                status=200,
            )
        with open(os.path.join(self.RESOURCES_DIR, "orders", "order-history-2018-0.html"), "r", encoding="utf-8") as f:
            resp4 = responses.add(
                responses.POST,
                self.test_config.constants.SIGN_IN_URL,
                body=f.read(),
                status=200,
            )

        # WHEN
        self.amazon_session.login()

        # THEN
        self.assertTrue(self.amazon_session.is_authenticated)
        self.assertEqual(2, input_mock.call_count)
        self.assertEqual(1, resp1.call_count)
        self.assertEqual(1, resp2.call_count)
        self.assertEqual(1, resp3.call_count)
        self.assertEqual(1, resp4.call_count)

    @responses.activate
    def test_amazon_blocks_auth(self):
        # GIVEN
        with open(os.path.join(self.RESOURCES_DIR, "auth", "signin.html"), "r", encoding="utf-8") as f:
            resp1 = responses.add(
                responses.GET,
                self.test_config.constants.SIGN_IN_URL,
                body=f.read(),
                status=200,
            )
        resp2 = responses.add(
            responses.POST,
            self.test_config.constants.SIGN_IN_URL,
            status=503
        )

        # WHEN
        with self.assertRaises(AmazonOrdersAuthError) as cm:
            self.amazon_session.login()

        # THEN
        self.assertFalse(self.amazon_session.is_authenticated)
        self.assertEqual(1, resp1.call_count)
        self.assertEqual(1, resp2.call_count)
        self.assertIn("The page https://www.amazon.com/ap/signin returned 503. Amazon had an issue on "
                      "their end, or may be temporarily blocking your requests.", str(cm.exception))

    @responses.activate
<<<<<<< HEAD
=======
    def test_captcha_1(self):
        # GIVEN
        with open(os.path.join(self.RESOURCES_DIR, "auth", "signin.html"), "r", encoding="utf-8") as f:
            resp1 = responses.add(
                responses.GET,
                self.test_config.constants.SIGN_IN_URL,
                body=f.read(),
                status=200,
            )
        resp2 = responses.add(
            responses.POST,
            self.test_config.constants.SIGN_IN_URL,
            status=302,
            headers={"Location": f"{self.test_config.constants.BASE_URL}/ap/cvf/request"}
        )
        with open(os.path.join(self.RESOURCES_DIR, "auth", "post-signin-captcha-1.html"), "r", encoding="utf-8") as f:
            resp3 = responses.add(
                responses.GET,
                f"{self.test_config.constants.BASE_URL}/ap/cvf/request",
                body=f.read(),
                status=200
            )
        with open(os.path.join(self.RESOURCES_DIR, "auth", "captcha_easy.jpg"), "rb") as f:
            resp4 = responses.add(
                responses.GET,
                "https://opfcaptcha-prod.s3.amazonaws.com/d32ff4fa043d4f969a1693adfb5d663a.jpg",
                body=f.read(),
                headers={"Content-Type": "image/jpeg"},
                status=200,
            )
        with open(os.path.join(self.RESOURCES_DIR, "orders", "order-history-2018-0.html"), "r", encoding="utf-8") as f:
            request_data = {
                "clientContext": "132-7968344-2156059",
                "cvf_captcha_captcha_action": "verifyCaptcha",
                "cvf_captcha_captcha_token": "sEusNpCt1AQ2rRr2f39/fwAAAAAAAAABPjglplbzE96xUsCT0ZswRq/pkFbblKXbv1cN6"
                                             "hKjq04HzZIYdTBAsdTA9fOZZZsAXG/6qLx8k6IQ8N5gpuIxjtQRhgYiPGzs/b0x0UO9Bp"
                                             "FhRTd5JGaUlxx3NdvsaBvaaCDpiGc3E6pzcmhqzqGOuMYMNCP0hLh1u1c+y+6xpzgSr9U"
                                             "YDWHZ9da61HQ8B/ay90YCc5vbiH556wwYffTosLN9LJzCydLp+zzJ2gU1NjWfGyDYvIWY"
                                             "t2h6dCxxJe1jIztakaLnkkJhYQEzHZMC9az8M0S+Yr87/IMh0m9/QMERYs+/cDlUT4jVs"
                                             "qii1qEt/m7pfJMz3G4f",
                "cvf_captcha_captcha_type": "imageCaptcha",
                "cvf_captcha_input": "FBJRAC",
                "cvf_captcha_js_enabled_metric": "0",
                "openid.assoc_handle": "usflex",
                "openid.mode": "checkid_setup",
                "openid.ns": "http://specs.openid.net/auth/2.0",
                "openid.pape.max_auth_age": "900",
                "openid.return_to": "https://www.amazon.com?",
                "pageId": "usflex",
                "verifyToken": "s|71202aba-23dd-378a-9cb3-75f90b00933e"
            }
            resp5 = responses.add(
                responses.POST,
                f"{self.test_config.constants.BASE_URL}/ap/cvf/verify",
                body=f.read(),
                status=200,
                match=[urlencoded_params_matcher(request_data)],
            )

        # WHEN
        self.amazon_session.login()

        # THEN
        self.assertTrue(self.amazon_session.is_authenticated)
        self.assertEqual(1, resp1.call_count)
        self.assertEqual(1, resp2.call_count)
        self.assertEqual(1, resp3.call_count)
        self.assertEqual(1, resp4.call_count)
        self.assertEqual(1, resp5.call_count)

    @responses.activate
    def test_captcha_2(self):
        # GIVEN
        with open(os.path.join(self.RESOURCES_DIR, "auth", "signin.html"), "r", encoding="utf-8") as f:
            resp1 = responses.add(
                responses.GET,
                self.test_config.constants.SIGN_IN_URL,
                body=f.read(),
                status=200,
            )
        with open(os.path.join(self.RESOURCES_DIR, "auth", "post-signin-captcha-2.html"), "r", encoding="utf-8") as f:
            resp2 = responses.add(
                responses.POST,
                self.test_config.constants.SIGN_IN_URL,
                body=f.read(),
                status=200,
            )
        with open(os.path.join(self.RESOURCES_DIR, "auth", "captcha_easy.jpg"), "rb") as f:
            resp3 = responses.add(
                responses.GET,
                "https://images-na.ssl-images-amazon.com/captcha/ddwwidnf/Captcha_gmwackhtzu.jpg",
                body=f.read(),
                headers={"Content-Type": "image/jpeg"},
                status=200,
            )
        resp4 = responses.add(
            responses.GET,
            f"{self.test_config.constants.BASE_URL}/errors/validateCaptcha",
            status=302,
            headers={"Location": f"{self.test_config.constants.BASE_URL}/"},
            match=[query_string_matcher(
                "amzn=Ozn2ONrAzGQc1ZETILqvvA%3D%3D&amzn-r=%2Fap%2Fsignin%3Fopenid.pape.max_auth_age%3D900%26"
                "openid.return_to%3Dhttps%253A%252F%252Fwww.amazon.com%253F%26openid.assoc_handle%3Dusflex%2"
                "6openid.mode%3Dcheckid_setup%26openid.ns%3Dhttp%253A%252F%252Fspecs.openid.net%252Fauth%252"
                "F2.0&amzn-pt=AuthenticationPortal&field-keywords=FBJRAC")],
        )
        # Successful Captcha redirects us back to the home page, which should restart the auth flow
        with open(os.path.join(self.RESOURCES_DIR, "index.html"), "r", encoding="utf-8") as f:
            resp5 = responses.add(
                responses.GET,
                f"{self.test_config.constants.BASE_URL}/",
                body=f.read(),
                status=200,
            )
        self.given_login_responses_success()

        # WHEN
        self.amazon_session.login()

        # THEN
        self.assertTrue(self.amazon_session.is_authenticated)
        self.assertEqual(1, resp1.call_count)
        self.assertEqual(1, resp2.call_count)
        self.assertEqual(1, resp3.call_count)
        self.assertEqual(1, resp4.call_count)
        self.assertEqual(1, resp5.call_count)
        self.given_login_responses_success()

    @responses.activate
    def test_captcha_3(self):
        # GIVEN
        with open(os.path.join(self.RESOURCES_DIR, "auth", "signin.html"), "r", encoding="utf-8") as f:
            resp1 = responses.add(
                responses.GET,
                self.test_config.constants.SIGN_IN_URL,
                body=f.read(),
                status=200,
            )
        with open(os.path.join(self.RESOURCES_DIR, "auth", "post-signin-captcha-3.html"), "r", encoding="utf-8") as f:
            resp2 = responses.add(
                responses.POST,
                self.test_config.constants.SIGN_IN_URL,
                body=f.read(),
                status=200,
            )
        with open(os.path.join(self.RESOURCES_DIR, "auth", "captcha_easy_2.jpg"), "rb") as f:
            resp3 = responses.add(
                responses.GET,
                "https://images-na.ssl-images-amazon.com/captcha/cdkxpfei/Captcha_yzifyqjijr.jpg",
                body=f.read(),
                headers={"Content-Type": "image/jpeg"},
                status=200,
            )
        with open(os.path.join(self.RESOURCES_DIR, "orders", "order-history-2018-0.html"), "r", encoding="utf-8") as f:
            resp4 = responses.add(
                responses.GET,
                f"{self.test_config.constants.BASE_URL}/errors/validateCaptcha",
                body=f.read(),
                status=200,
                match=[query_string_matcher("amzn=RHy879F26bdbSPHRWeZJyA%3D%3D&amzn-r=%2F"
                                            "&amzn-pt=AuthenticationPortal&field-keywords=KACXFB")],
            )

        # WHEN
        self.amazon_session.login()

        # THEN
        self.assertTrue(self.amazon_session.is_authenticated)
        self.assertEqual(1, resp1.call_count)
        self.assertEqual(1, resp2.call_count)
        self.assertEqual(1, resp3.call_count)
        self.assertEqual(1, resp4.call_count)

    @unittest.skipIf(sys.platform == "win32", reason="Windows does not respect PIL's show() method in tests")
    @responses.activate
    @patch("builtins.input")
    @patch("PIL.Image.Image.show")
    def test_captcha_1_hard(self, show_mock, input_mock):
        # GIVEN
        with open(os.path.join(self.RESOURCES_DIR, "auth", "signin.html"), "r", encoding="utf-8") as f:
            resp1 = responses.add(
                responses.GET,
                self.test_config.constants.SIGN_IN_URL,
                body=f.read(),
                status=200,
            )
        resp2 = responses.add(
            responses.POST,
            self.test_config.constants.SIGN_IN_URL,
            status=302,
            headers={"Location": f"{self.test_config.constants.BASE_URL}/ap/cvf/request"}
        )
        with open(os.path.join(self.RESOURCES_DIR, "auth", "post-signin-captcha-1.html"), "r", encoding="utf-8") as f:
            resp3 = responses.add(
                responses.GET,
                f"{self.test_config.constants.BASE_URL}/ap/cvf/request",
                body=f.read(),
                status=200
            )
        with open(os.path.join(self.RESOURCES_DIR, "auth", "captcha_hard.jpg"), "rb") as f:
            resp4 = responses.add(
                responses.GET,
                "https://opfcaptcha-prod.s3.amazonaws.com/d32ff4fa043d4f969a1693adfb5d663a.jpg",
                body=f.read(),
                headers={"Content-Type": "image/jpeg"},
                status=200,
            )
        with open(os.path.join(self.RESOURCES_DIR, "orders", "order-history-2018-0.html"), "r", encoding="utf-8") as f:
            resp5 = responses.add(
                responses.POST,
                f"{self.test_config.constants.BASE_URL}/ap/cvf/verify",
                body=f.read(),
                status=200,
            )

        # WHEN
        self.amazon_session.login()

        # THEN
        self.assertTrue(self.amazon_session.is_authenticated)
        self.assertEqual(1, input_mock.call_count)
        self.assertEqual(1, resp1.call_count)
        self.assertEqual(1, resp2.call_count)
        self.assertEqual(1, resp3.call_count)
        self.assertEqual(2, resp4.call_count)
        self.assertEqual(1, resp5.call_count)

    @responses.activate
>>>>>>> 2b0ad1c5
    def test_captcha_loop_retries_exhausted(self):
        # GIVEN
        with open(os.path.join(self.RESOURCES_DIR, "auth", "signin.html"), "r", encoding="utf-8") as f:
            resp1 = responses.add(
                responses.GET,
                self.test_config.constants.SIGN_IN_URL,
                body=f.read(),
                status=200,
            )
        with open(os.path.join(self.RESOURCES_DIR, "auth", "post-signin-captcha-field-keywords.html"), "r", encoding="utf-8") as f:
            resp2 = responses.add(
                responses.POST,
                self.test_config.constants.SIGN_IN_URL,
                body=f.read(),
                status=200,
            )
        resp3 = responses.add(
            responses.GET,
            f"{self.test_config.constants.BASE_URL}/errors/validateCaptcha",
            status=302,
            headers={"Location": f"{self.test_config.constants.BASE_URL}/"},
            match=[query_string_matcher(
                "amzn=Ozn2ONrAzGQc1ZETILqvvA%3D%3D&amzn-r=%2Fap%2Fsignin%3Fopenid.pape.max_auth_age%3D900%26"
                "openid.return_to%3Dhttps%253A%252F%252Fwww.amazon.com%253F%26openid.assoc_handle%3Dusflex%2"
                "6openid.mode%3Dcheckid_setup%26openid.ns%3Dhttp%253A%252F%252Fspecs.openid.net%252Fauth%252"
                "F2.0&amzn-pt=AuthenticationPortal&field-keywords=FBJRAC")],
        )
        # Successful Captcha redirects us back to the home page, which should restart the auth flow
        with open(os.path.join(self.RESOURCES_DIR, "index.html"), "r", encoding="utf-8") as f:
            resp4 = responses.add(
                responses.GET,
                f"{self.test_config.constants.BASE_URL}/",
                body=f.read(),
                status=200,
            )

        # WHEN
        with self.assertRaises(AmazonOrdersAuthError) as cm:
            self.amazon_session.login()

        # THEN
        self.assertFalse(self.amazon_session.is_authenticated)
        self.assertEqual(5, resp1.call_count)
        self.assertEqual(5, resp2.call_count)
        self.assertEqual(5, resp3.call_count)
        self.assertEqual(5, resp4.call_count)
        self.assertIn("Authentication attempts exhausted.", str(cm.exception))

    @responses.activate
    def test_captcha_fields_keywords(self):
        # GIVEN
        with open(os.path.join(self.RESOURCES_DIR, "auth", "signin.html"), "r", encoding="utf-8") as f:
            resp1 = responses.add(
                responses.GET,
                self.test_config.constants.SIGN_IN_URL,
                body=f.read(),
                status=200,
            )
        with open(os.path.join(self.RESOURCES_DIR, "auth", "post-signin-captcha-field-keywords.html"), "r",
                  encoding="utf-8") as f:
            resp2 = responses.add(
                responses.POST,
                self.test_config.constants.SIGN_IN_URL,
                body=f.read(),
                status=200
            )
        resp3 = responses.add(
            responses.GET,
            f"{self.test_config.constants.BASE_URL}/errors/validateCaptcha",
            status=302,
            headers={"Location": f"{self.test_config.constants.BASE_URL}/"},
            match=[query_string_matcher(
                "amzn=JC7LJGBaJlGTFs1Ao3s3XA%3D%3D&amzn-r=%2F&field-keywords=CJYYPE")],
        )
        # Successful Captcha redirects us back to the home page, which should restart the auth flow
        with open(os.path.join(self.RESOURCES_DIR, "index.html"), "r", encoding="utf-8") as f:
            resp4 = responses.add(
                responses.GET,
                f"{self.test_config.constants.BASE_URL}/",
                body=f.read(),
                status=200,
            )
        self.given_login_responses_success()

        # WHEN
        self.amazon_session.login()

        # THEN
        self.assertTrue(self.amazon_session.is_authenticated)
        self.assertEqual(1, resp1.call_count)
        self.assertEqual(1, resp2.call_count)
        self.assertEqual(1, resp3.call_count)
        self.assertEqual(1, resp4.call_count)

    @responses.activate
    @patch("builtins.input")
    def test_captcha_otp(self, input_mock):
        # GIVEN
        with open(os.path.join(self.RESOURCES_DIR, "auth", "signin.html"), "r", encoding="utf-8") as f:
            resp1 = responses.add(
                responses.GET,
                self.test_config.constants.SIGN_IN_URL,
                body=f.read(),
                status=200,
            )
        with open(os.path.join(self.RESOURCES_DIR, "auth", "post-signin-captcha-otp.html"),
                  "r", encoding="utf-8") as f:
            resp2 = responses.add(
                responses.POST,
                self.test_config.constants.SIGN_IN_URL,
                body=f.read(),
                status=200,
            )
        with open(os.path.join(self.RESOURCES_DIR, "orders", "order-history-2018-0.html"),
                  "r", encoding="utf-8") as f:
            resp3 = responses.add(
                responses.POST,
                f"{self.test_config.constants.BASE_URL}/ap/cvf/approval/verifyOtp",
                body=f.read(),
                status=200,
            )

        # WHEN
        self.amazon_session.login()

        # THEN
        self.assertTrue(self.amazon_session.is_authenticated)
        self.assertEqual(1, input_mock.call_count)
        self.assertEqual(1, resp1.call_count)
        self.assertEqual(1, resp2.call_count)
        self.assertEqual(1, resp3.call_count)

    @responses.activate
    def test_js_waf_login_blocker(self):
        # GIVEN
        with open(os.path.join(self.RESOURCES_DIR, "auth", "signin.html"), "r", encoding="utf-8") as f:
            resp1 = responses.add(
                responses.GET,
                self.test_config.constants.SIGN_IN_URL,
                body=f.read(),
                status=200,
            )
        with open(os.path.join(self.RESOURCES_DIR, "auth", "post-signin-js-bot-challenge.html"), "r",
                  encoding="utf-8") as f:
            resp2 = responses.add(
                responses.POST,
                self.test_config.constants.SIGN_IN_URL,
                body=f.read(),
                status=200,
            )

        # WHEN
        with self.assertRaises(AmazonOrdersAuthError) as cm:
            self.amazon_session.login()

        # THEN
        self.assertFalse(self.amazon_session.is_authenticated)
        self.assertIn("A JavaScript-based authentication challenge page has been found.", str(cm.exception))
        self.assertEqual(1, resp1.call_count)
        self.assertEqual(1, resp2.call_count)<|MERGE_RESOLUTION|>--- conflicted
+++ resolved
@@ -256,238 +256,6 @@
         self.assertIn("The page https://www.amazon.com/ap/signin returned 503. Amazon had an issue on "
                       "their end, or may be temporarily blocking your requests.", str(cm.exception))
 
-    @responses.activate
-<<<<<<< HEAD
-=======
-    def test_captcha_1(self):
-        # GIVEN
-        with open(os.path.join(self.RESOURCES_DIR, "auth", "signin.html"), "r", encoding="utf-8") as f:
-            resp1 = responses.add(
-                responses.GET,
-                self.test_config.constants.SIGN_IN_URL,
-                body=f.read(),
-                status=200,
-            )
-        resp2 = responses.add(
-            responses.POST,
-            self.test_config.constants.SIGN_IN_URL,
-            status=302,
-            headers={"Location": f"{self.test_config.constants.BASE_URL}/ap/cvf/request"}
-        )
-        with open(os.path.join(self.RESOURCES_DIR, "auth", "post-signin-captcha-1.html"), "r", encoding="utf-8") as f:
-            resp3 = responses.add(
-                responses.GET,
-                f"{self.test_config.constants.BASE_URL}/ap/cvf/request",
-                body=f.read(),
-                status=200
-            )
-        with open(os.path.join(self.RESOURCES_DIR, "auth", "captcha_easy.jpg"), "rb") as f:
-            resp4 = responses.add(
-                responses.GET,
-                "https://opfcaptcha-prod.s3.amazonaws.com/d32ff4fa043d4f969a1693adfb5d663a.jpg",
-                body=f.read(),
-                headers={"Content-Type": "image/jpeg"},
-                status=200,
-            )
-        with open(os.path.join(self.RESOURCES_DIR, "orders", "order-history-2018-0.html"), "r", encoding="utf-8") as f:
-            request_data = {
-                "clientContext": "132-7968344-2156059",
-                "cvf_captcha_captcha_action": "verifyCaptcha",
-                "cvf_captcha_captcha_token": "sEusNpCt1AQ2rRr2f39/fwAAAAAAAAABPjglplbzE96xUsCT0ZswRq/pkFbblKXbv1cN6"
-                                             "hKjq04HzZIYdTBAsdTA9fOZZZsAXG/6qLx8k6IQ8N5gpuIxjtQRhgYiPGzs/b0x0UO9Bp"
-                                             "FhRTd5JGaUlxx3NdvsaBvaaCDpiGc3E6pzcmhqzqGOuMYMNCP0hLh1u1c+y+6xpzgSr9U"
-                                             "YDWHZ9da61HQ8B/ay90YCc5vbiH556wwYffTosLN9LJzCydLp+zzJ2gU1NjWfGyDYvIWY"
-                                             "t2h6dCxxJe1jIztakaLnkkJhYQEzHZMC9az8M0S+Yr87/IMh0m9/QMERYs+/cDlUT4jVs"
-                                             "qii1qEt/m7pfJMz3G4f",
-                "cvf_captcha_captcha_type": "imageCaptcha",
-                "cvf_captcha_input": "FBJRAC",
-                "cvf_captcha_js_enabled_metric": "0",
-                "openid.assoc_handle": "usflex",
-                "openid.mode": "checkid_setup",
-                "openid.ns": "http://specs.openid.net/auth/2.0",
-                "openid.pape.max_auth_age": "900",
-                "openid.return_to": "https://www.amazon.com?",
-                "pageId": "usflex",
-                "verifyToken": "s|71202aba-23dd-378a-9cb3-75f90b00933e"
-            }
-            resp5 = responses.add(
-                responses.POST,
-                f"{self.test_config.constants.BASE_URL}/ap/cvf/verify",
-                body=f.read(),
-                status=200,
-                match=[urlencoded_params_matcher(request_data)],
-            )
-
-        # WHEN
-        self.amazon_session.login()
-
-        # THEN
-        self.assertTrue(self.amazon_session.is_authenticated)
-        self.assertEqual(1, resp1.call_count)
-        self.assertEqual(1, resp2.call_count)
-        self.assertEqual(1, resp3.call_count)
-        self.assertEqual(1, resp4.call_count)
-        self.assertEqual(1, resp5.call_count)
-
-    @responses.activate
-    def test_captcha_2(self):
-        # GIVEN
-        with open(os.path.join(self.RESOURCES_DIR, "auth", "signin.html"), "r", encoding="utf-8") as f:
-            resp1 = responses.add(
-                responses.GET,
-                self.test_config.constants.SIGN_IN_URL,
-                body=f.read(),
-                status=200,
-            )
-        with open(os.path.join(self.RESOURCES_DIR, "auth", "post-signin-captcha-2.html"), "r", encoding="utf-8") as f:
-            resp2 = responses.add(
-                responses.POST,
-                self.test_config.constants.SIGN_IN_URL,
-                body=f.read(),
-                status=200,
-            )
-        with open(os.path.join(self.RESOURCES_DIR, "auth", "captcha_easy.jpg"), "rb") as f:
-            resp3 = responses.add(
-                responses.GET,
-                "https://images-na.ssl-images-amazon.com/captcha/ddwwidnf/Captcha_gmwackhtzu.jpg",
-                body=f.read(),
-                headers={"Content-Type": "image/jpeg"},
-                status=200,
-            )
-        resp4 = responses.add(
-            responses.GET,
-            f"{self.test_config.constants.BASE_URL}/errors/validateCaptcha",
-            status=302,
-            headers={"Location": f"{self.test_config.constants.BASE_URL}/"},
-            match=[query_string_matcher(
-                "amzn=Ozn2ONrAzGQc1ZETILqvvA%3D%3D&amzn-r=%2Fap%2Fsignin%3Fopenid.pape.max_auth_age%3D900%26"
-                "openid.return_to%3Dhttps%253A%252F%252Fwww.amazon.com%253F%26openid.assoc_handle%3Dusflex%2"
-                "6openid.mode%3Dcheckid_setup%26openid.ns%3Dhttp%253A%252F%252Fspecs.openid.net%252Fauth%252"
-                "F2.0&amzn-pt=AuthenticationPortal&field-keywords=FBJRAC")],
-        )
-        # Successful Captcha redirects us back to the home page, which should restart the auth flow
-        with open(os.path.join(self.RESOURCES_DIR, "index.html"), "r", encoding="utf-8") as f:
-            resp5 = responses.add(
-                responses.GET,
-                f"{self.test_config.constants.BASE_URL}/",
-                body=f.read(),
-                status=200,
-            )
-        self.given_login_responses_success()
-
-        # WHEN
-        self.amazon_session.login()
-
-        # THEN
-        self.assertTrue(self.amazon_session.is_authenticated)
-        self.assertEqual(1, resp1.call_count)
-        self.assertEqual(1, resp2.call_count)
-        self.assertEqual(1, resp3.call_count)
-        self.assertEqual(1, resp4.call_count)
-        self.assertEqual(1, resp5.call_count)
-        self.given_login_responses_success()
-
-    @responses.activate
-    def test_captcha_3(self):
-        # GIVEN
-        with open(os.path.join(self.RESOURCES_DIR, "auth", "signin.html"), "r", encoding="utf-8") as f:
-            resp1 = responses.add(
-                responses.GET,
-                self.test_config.constants.SIGN_IN_URL,
-                body=f.read(),
-                status=200,
-            )
-        with open(os.path.join(self.RESOURCES_DIR, "auth", "post-signin-captcha-3.html"), "r", encoding="utf-8") as f:
-            resp2 = responses.add(
-                responses.POST,
-                self.test_config.constants.SIGN_IN_URL,
-                body=f.read(),
-                status=200,
-            )
-        with open(os.path.join(self.RESOURCES_DIR, "auth", "captcha_easy_2.jpg"), "rb") as f:
-            resp3 = responses.add(
-                responses.GET,
-                "https://images-na.ssl-images-amazon.com/captcha/cdkxpfei/Captcha_yzifyqjijr.jpg",
-                body=f.read(),
-                headers={"Content-Type": "image/jpeg"},
-                status=200,
-            )
-        with open(os.path.join(self.RESOURCES_DIR, "orders", "order-history-2018-0.html"), "r", encoding="utf-8") as f:
-            resp4 = responses.add(
-                responses.GET,
-                f"{self.test_config.constants.BASE_URL}/errors/validateCaptcha",
-                body=f.read(),
-                status=200,
-                match=[query_string_matcher("amzn=RHy879F26bdbSPHRWeZJyA%3D%3D&amzn-r=%2F"
-                                            "&amzn-pt=AuthenticationPortal&field-keywords=KACXFB")],
-            )
-
-        # WHEN
-        self.amazon_session.login()
-
-        # THEN
-        self.assertTrue(self.amazon_session.is_authenticated)
-        self.assertEqual(1, resp1.call_count)
-        self.assertEqual(1, resp2.call_count)
-        self.assertEqual(1, resp3.call_count)
-        self.assertEqual(1, resp4.call_count)
-
-    @unittest.skipIf(sys.platform == "win32", reason="Windows does not respect PIL's show() method in tests")
-    @responses.activate
-    @patch("builtins.input")
-    @patch("PIL.Image.Image.show")
-    def test_captcha_1_hard(self, show_mock, input_mock):
-        # GIVEN
-        with open(os.path.join(self.RESOURCES_DIR, "auth", "signin.html"), "r", encoding="utf-8") as f:
-            resp1 = responses.add(
-                responses.GET,
-                self.test_config.constants.SIGN_IN_URL,
-                body=f.read(),
-                status=200,
-            )
-        resp2 = responses.add(
-            responses.POST,
-            self.test_config.constants.SIGN_IN_URL,
-            status=302,
-            headers={"Location": f"{self.test_config.constants.BASE_URL}/ap/cvf/request"}
-        )
-        with open(os.path.join(self.RESOURCES_DIR, "auth", "post-signin-captcha-1.html"), "r", encoding="utf-8") as f:
-            resp3 = responses.add(
-                responses.GET,
-                f"{self.test_config.constants.BASE_URL}/ap/cvf/request",
-                body=f.read(),
-                status=200
-            )
-        with open(os.path.join(self.RESOURCES_DIR, "auth", "captcha_hard.jpg"), "rb") as f:
-            resp4 = responses.add(
-                responses.GET,
-                "https://opfcaptcha-prod.s3.amazonaws.com/d32ff4fa043d4f969a1693adfb5d663a.jpg",
-                body=f.read(),
-                headers={"Content-Type": "image/jpeg"},
-                status=200,
-            )
-        with open(os.path.join(self.RESOURCES_DIR, "orders", "order-history-2018-0.html"), "r", encoding="utf-8") as f:
-            resp5 = responses.add(
-                responses.POST,
-                f"{self.test_config.constants.BASE_URL}/ap/cvf/verify",
-                body=f.read(),
-                status=200,
-            )
-
-        # WHEN
-        self.amazon_session.login()
-
-        # THEN
-        self.assertTrue(self.amazon_session.is_authenticated)
-        self.assertEqual(1, input_mock.call_count)
-        self.assertEqual(1, resp1.call_count)
-        self.assertEqual(1, resp2.call_count)
-        self.assertEqual(1, resp3.call_count)
-        self.assertEqual(2, resp4.call_count)
-        self.assertEqual(1, resp5.call_count)
-
-    @responses.activate
->>>>>>> 2b0ad1c5
     def test_captcha_loop_retries_exhausted(self):
         # GIVEN
         with open(os.path.join(self.RESOURCES_DIR, "auth", "signin.html"), "r", encoding="utf-8") as f:
